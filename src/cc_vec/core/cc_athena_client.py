--- conflicted
+++ resolved
@@ -470,9 +470,6 @@
         if combined_paths:
             safe_paths = [self._escape_sql_string(path) for path in combined_paths]
             where_conditions.append(
-<<<<<<< HEAD
-                self._build_exact_match_condition("url_host_name", safe_hosts)
-=======
                 self._build_like_conditions("url_path", safe_paths)
             )
 
@@ -487,7 +484,6 @@
             logger.info(
                 f"URL pattern optimization: {optimized['optimized_count']} optimized, "
                 f"{optimized['fallback_count']} using fallback"
->>>>>>> 4f571fa3
             )
 
         if self.filter_config.status_codes:
